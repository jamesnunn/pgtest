--- conflicted
+++ resolved
@@ -1,7 +1,3 @@
-<<<<<<< HEAD
-__version__ = "1.3.1"
+__version__ = "1.3.2"
 
-from .pgtest import PGTest
-=======
-__version__ = "1.3.2"
->>>>>>> 63112b7c
+from .pgtest import PGTest